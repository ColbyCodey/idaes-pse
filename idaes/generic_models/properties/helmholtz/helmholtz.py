--- conflicted
+++ resolved
@@ -615,22 +615,13 @@
         return delta_vap*self.param.dens_mass_crit/self.param.mw
 
     def cp_mol_liq(self, **kwargs):
-<<<<<<< HEAD
-=======
         """Return liquid phase constant pressure heat capacity expression"""
->>>>>>> 83d56e81
         blk, delta_liq, delta_vap, tau, x = self.basic_calculations(**kwargs)
         self.add_funcs(names=["func_cp"])
         return (
             blk.func_cp(delta_liq, tau) * self.param.uc_kJ_per_kgK_to_J_per_molK)
 
     def cp_mol_vap(self, **kwargs):
-<<<<<<< HEAD
-        blk, delta_liq, delta_vap, tau, x = self.basic_calculations(**kwargs)
-        self.add_funcs(names=["func_cp"])
-        return (
-            blk.func_cp(delta_liq, tau) * self.param.uc_kJ_per_kgK_to_J_per_molK)
-=======
         """Return vapor phase constant pressure heat capacity expression"""
         blk, delta_liq, delta_vap, tau, x = self.basic_calculations(**kwargs)
         self.add_funcs(names=["func_cp"])
@@ -682,7 +673,6 @@
         """Return saturation tau as a function of p"""
         p *= self.param.uc_Pa_to_kPa
         return self.blk.func_tau_sat(p)
->>>>>>> 83d56e81
 
 class HelmholtzParameterBlockData(PhysicalParameterBlock):
     CONFIG = PhysicalParameterBlock.CONFIG()
