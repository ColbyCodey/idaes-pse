--- conflicted
+++ resolved
@@ -226,14 +226,9 @@
 
         # Add object reference to variables of the control volume
         # Reference to the heat duty
-<<<<<<< HEAD
-        add_object_reference(self, "heat_duty", self.control_volume.heat)
-
-        # Reference to the deltaP
-=======
         self.heat_duty = Reference(self.control_volume.heat[:])
+
         # Reference to the pressure drop (if set to True)
->>>>>>> e50e971e
         if self.config.has_pressure_change:
             self.deltaP = Reference(self.control_volume.deltaP[:])
 
