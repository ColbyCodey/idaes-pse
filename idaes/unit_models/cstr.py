##############################################################################
# Institute for the Design of Advanced Energy Systems Process Systems
# Engineering Framework (IDAES PSE Framework) Copyright (c) 2018-2019, by the
# software owners: The Regents of the University of California, through
# Lawrence Berkeley National Laboratory,  National Technology & Engineering
# Solutions of Sandia, LLC, Carnegie Mellon University, West Virginia
# University Research Corporation, et al. All rights reserved.
#
# Please see the files COPYRIGHT.txt and LICENSE.txt for full copyright and
# license information, respectively. Both files are also available online
# at the URL "https://github.com/IDAES/idaes-pse".
##############################################################################
"""
Standard IDAES CSTR model.
"""
from __future__ import division

# Import Pyomo libraries
from pyomo.common.config import ConfigBlock, ConfigValue, In

# Import IDAES cores
from idaes.core import (ControlVolume0DBlock,
                        declare_process_block_class,
                        MaterialBalanceType,
                        EnergyBalanceType,
                        MomentumBalanceType,
                        UnitModelBlockData,
                        useDefault)
from idaes.core.util.config import (is_physical_parameter_block,
                                    is_reaction_parameter_block)
from idaes.core.util.misc import add_object_reference

__author__ = "Andrew Lee, Vibhav Dabadghao"


@declare_process_block_class("CSTR")
class CSTRData(UnitModelBlockData):
    """
    Standard CSTR Unit Model Class
    """
    CONFIG = UnitModelBlockData.CONFIG()

    CONFIG.declare("material_balance_type", ConfigValue(
        default=MaterialBalanceType.componentPhase,
        domain=In(MaterialBalanceType),
        description="Material balance construction flag",
        doc="""Indicates what type of material balance should be constructed,
**default** - MaterialBalanceType.componentPhase.
**Valid values:** {
**MaterialBalanceType.none** - exclude material balances,
**MaterialBalanceType.componentPhase** - use phase component balances,
**MaterialBalanceType.componentTotal** - use total component balances,
**MaterialBalanceType.elementTotal** - use total element balances,
**MaterialBalanceType.total** - use total material balance.}"""))
    CONFIG.declare("energy_balance_type", ConfigValue(
        default=EnergyBalanceType.enthalpyTotal,
        domain=In(EnergyBalanceType),
        description="Energy balance construction flag",
        doc="""Indicates what type of energy balance should be constructed,
**default** - EnergyBalanceType.enthalpyTotal.
**Valid values:** {
**EnergyBalanceType.none** - exclude energy balances,
**EnergyBalanceType.enthalpyTotal** - single ethalpy balance for material,
**EnergyBalanceType.enthalpyPhase** - ethalpy balances for each phase,
**EnergyBalanceType.energyTotal** - single energy balance for material,
**EnergyBalanceType.energyPhase** - energy balances for each phase.}"""))
    CONFIG.declare("momentum_balance_type", ConfigValue(
        default=MomentumBalanceType.pressureTotal,
        domain=In(MomentumBalanceType),
        description="Momentum balance construction flag",
        doc="""Indicates what type of momentum balance should be constructed,
**default** - MomentumBalanceType.pressureTotal.
**Valid values:** {
**MomentumBalanceType.none** - exclude momentum balances,
**MomentumBalanceType.pressureTotal** - single pressure balance for material,
**MomentumBalanceType.pressurePhase** - pressure balances for each phase,
**MomentumBalanceType.momentumTotal** - single momentum balance for material,
**MomentumBalanceType.momentumPhase** - momentum balances for each phase.}"""))
    CONFIG.declare("has_heat_transfer", ConfigValue(
        default=False,
        domain=In([True, False]),
        description="Heat transfer term construction flag",
        doc="""Indicates whether terms for heat transfer should be constructed,
**default** - False.
**Valid values:** {
**True** - include heat transfer terms,
**False** - exclude heat transfer terms.}"""))
    CONFIG.declare("has_pressure_change", ConfigValue(
        default=False,
        domain=In([True, False]),
        description="Pressure change term construction flag",
        doc="""Indicates whether terms for pressure change should be
constructed,
**default** - False.
**Valid values:** {
**True** - include pressure change terms,
**False** - exclude pressure change terms.}"""))
    CONFIG.declare("has_equilibrium_reactions", ConfigValue(
        default=False,
        domain=In([True, False]),
        description="Equilibrium reaction construction flag",
        doc="""Indicates whether terms for equilibrium controlled reactions
should be constructed,
**default** - True.
**Valid values:** {
**True** - include equilibrium reaction terms,
**False** - exclude equilibrium reaction terms.}"""))
    CONFIG.declare("has_phase_equilibrium", ConfigValue(
        default=False,
        domain=In([True, False]),
        description="Phase equilibrium construction flag",
        doc="""Indicates whether terms for phase equilibrium should be
constructed,
**default** = False.
**Valid values:** {
**True** - include phase equilibrium terms
**False** - exclude phase equilibrium terms.}"""))
    CONFIG.declare("has_heat_of_reaction", ConfigValue(
        default=False,
        domain=In([True, False]),
        description="Heat of reaction term construction flag",
        doc="""Indicates whether terms for heat of reaction terms should be
constructed,
**default** - False.
**Valid values:** {
**True** - include heat of reaction terms,
**False** - exclude heat of reaction terms.}"""))
    CONFIG.declare("property_package", ConfigValue(
        default=useDefault,
        domain=is_physical_parameter_block,
        description="Property package to use for control volume",
        doc="""Property parameter object used to define property calculations,
**default** - useDefault.
**Valid values:** {
**useDefault** - use default package from parent model or flowsheet,
**PhysicalParameterObject** - a PhysicalParameterBlock object.}"""))
    CONFIG.declare("property_package_args", ConfigBlock(
        implicit=True,
        description="Arguments to use for constructing property packages",
        doc="""A ConfigBlock with arguments to be passed to a property block(s)
and used when constructing these,
**default** - None.
**Valid values:** {
see property package for documentation.}"""))
    CONFIG.declare("reaction_package", ConfigValue(
        default=None,
        domain=is_reaction_parameter_block,
        description="Reaction package to use for control volume",
        doc="""Reaction parameter object used to define reaction calculations,
**default** - None.
**Valid values:** {
**None** - no reaction package,
**ReactionParameterBlock** - a ReactionParameterBlock object.}"""))
    CONFIG.declare("reaction_package_args", ConfigBlock(
        implicit=True,
        description="Arguments to use for constructing reaction packages",
        doc="""A ConfigBlock with arguments to be passed to a reaction block(s)
and used when constructing these,
**default** - None.
**Valid values:** {
see reaction package for documentation.}"""))

    def build(self):
        """
        Begin building model (pre-DAE transformation).
        Args:
            None
        Returns:
            None
        """
        # Call UnitModel.build to setup dynamics
        super(CSTRData, self).build()

        # Build Control Volume
        self.control_volume = ControlVolume0DBlock(default={
                "dynamic": self.config.dynamic,
                "has_holdup": self.config.has_holdup,
                "property_package": self.config.property_package,
                "property_package_args": self.config.property_package_args,
                "reaction_package": self.config.reaction_package,
                "reaction_package_args": self.config.reaction_package_args})

        self.control_volume.add_geometry()

        self.control_volume.add_state_blocks(
                has_phase_equilibrium=self.config.has_phase_equilibrium)

        self.control_volume.add_reaction_blocks(
                has_equilibrium=self.config.has_equilibrium_reactions)

        self.control_volume.add_material_balances(
            balance_type=self.config.material_balance_type,
            has_rate_reactions=True,
            has_equilibrium_reactions=self.config.has_equilibrium_reactions,
            has_phase_equilibrium=self.config.has_equilibrium_reactions)

        self.control_volume.add_energy_balances(
            balance_type=self.config.energy_balance_type,
            has_heat_of_reaction=self.config.has_heat_of_reaction,
            has_heat_transfer=self.config.has_heat_transfer)

        self.control_volume.add_momentum_balances(
            balance_type=self.config.momentum_balance_type,
            has_pressure_change=self.config.has_pressure_change)

        # Add Ports
        self.add_inlet_port()
        self.add_outlet_port()

        # Add object references
        add_object_reference(self,
<<<<<<< HEAD
=======
                             "phase_list_ref",
                             self.control_volume.phase_list_ref)
        add_object_reference(self,
>>>>>>> a642cb19
                             "volume",
                             self.control_volume.volume)
        add_object_reference(self,
                             "rate_reaction_idx_ref",
                             self.control_volume.rate_reaction_idx_ref)

        # Add CSTR performance equation
        @self.Constraint(self.flowsheet().config.time,
                         self.rate_reaction_idx_ref,
                         doc="CSTR performance equation")
        def cstr_performance_eqn(b, t, r):
            return b.control_volume.rate_reaction_extent[t, r] == (
                            b.volume[t] *
                            b.control_volume.reactions[t].reaction_rate[r])

        # Set references to balance terms at unit level
        if (self.config.has_heat_transfer is True and
                self.config.energy_balance_type != EnergyBalanceType.none):
            add_object_reference(self, "heat_duty", self.control_volume.heat)

        if (self.config.has_pressure_change is True and
                self.config.momentum_balance_type != 'none'):
            add_object_reference(self, "deltaP", self.control_volume.deltaP)<|MERGE_RESOLUTION|>--- conflicted
+++ resolved
@@ -209,12 +209,6 @@
 
         # Add object references
         add_object_reference(self,
-<<<<<<< HEAD
-=======
-                             "phase_list_ref",
-                             self.control_volume.phase_list_ref)
-        add_object_reference(self,
->>>>>>> a642cb19
                              "volume",
                              self.control_volume.volume)
         add_object_reference(self,
